--- conflicted
+++ resolved
@@ -1,3 +1,24 @@
+#start:
+#	CompileDaemon -exclude-dir=".git" -exclude-dir="tmp"
+#
+#build: clean
+#	go build
+#
+#clean:
+#	rm -f go-webext
+#
+#lint:
+#	 golangci-lint run ./...
+#
+#format:
+#	gofumpt -w .
+#
+#test:
+#	go test ./... -count=1
+#
+#coverage:
+#	go test ./... --coverprofile "coverage.html" && go tool cover --html "coverage.html"
+
 #start:
 #	CompileDaemon -exclude-dir=".git" -exclude-dir="tmp"
 #
@@ -41,7 +62,6 @@
 VERSION = 0
 REVISION = $$( git rev-parse --short HEAD )
 
-<<<<<<< HEAD
 ENV = env\
 	BRANCH="$(BRANCH)"\
 	GO="$(GO.MACRO)"\
@@ -77,11 +97,4 @@
 	env GOOS='linux'   "$(GO.MACRO)" vet ./internal/...
 	env GOOS='windows' "$(GO.MACRO)" vet ./internal/...
 
-txt-lint: ; $(ENV) "$(SHELL)" ./scripts/make/txt-lint.sh
-=======
-test:
-	go test ./... -count=1
-
-coverage:
-	go test ./... --coverprofile "coverage.html" && go tool cover --html "coverage.html"
->>>>>>> 39cc59db
+txt-lint: ; $(ENV) "$(SHELL)" ./scripts/make/txt-lint.sh